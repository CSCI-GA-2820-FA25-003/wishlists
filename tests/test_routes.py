--- conflicted
+++ resolved
@@ -316,50 +316,6 @@
         data = response.get_json()
         self.assertIn("Wishlist", data["message"])
 
-<<<<<<< HEAD
-    def test_delete_wishlist_item_success(self):
-        """It should delete an Item from a Wishlist and return 204 NO_CONTENT"""
-
-        wishlist = WishlistFactory()
-        item = ItemFactory(wishlist=wishlist)
-        wishlist.items.append(item)
-        wishlist.create()
-
-        self.assertIsNotNone(item.id)
-
-        resp = self.client.delete(f"{BASE_URL}/{wishlist.id}/items/{item.id}")
-        self.assertEqual(resp.status_code, status.HTTP_204_NO_CONTENT)
-        self.assertEqual(resp.data, b"")
-
-        from service.models import Item
-
-        self.assertIsNone(Item.find(item.id))
-
-    def test_delete_wishlist_item_not_found(self):
-        """It should return 204 when deleting a non-existent Item (idempotent)"""
-        wishlist = self._create_wishlists(1)[0]
-
-        resp = self.client.delete(f"{BASE_URL}/{wishlist.id}/items/0")
-        self.assertEqual(resp.status_code, status.HTTP_204_NO_CONTENT)
-        self.assertEqual(resp.data, b"")
-
-    def test_delete_wishlist_item_wrong_wishlist(self):
-        """It should return 204 and NOT delete when item belongs to a different wishlist"""
-        w1 = WishlistFactory()
-        item = ItemFactory(wishlist=w1)
-        w1.items.append(item)
-        w1.create()
-
-        w2 = WishlistFactory()
-        w2.create()
-
-        resp = self.client.delete(f"{BASE_URL}/{w2.id}/items/{item.id}")
-        self.assertEqual(resp.status_code, status.HTTP_204_NO_CONTENT)
-
-        from service.models import Item
-
-        self.assertIsNotNone(Item.find(item.id))
-=======
     def test_add_item_to_wishlist_success(self):
         """It should add a new item to a wishlist and return 201 with details"""
         # Arrange: create a wishlist
@@ -482,6 +438,49 @@
         data = resp.get_json()
         self.assertIn("price", data["message"])  # indicates missing field
 
+    def test_delete_wishlist_item_success(self):
+        """It should delete an Item from a Wishlist and return 204 NO_CONTENT"""
+
+        wishlist = WishlistFactory()
+        item = ItemFactory(wishlist=wishlist)
+        wishlist.items.append(item)
+        wishlist.create()
+
+        self.assertIsNotNone(item.id)
+
+        resp = self.client.delete(f"{BASE_URL}/{wishlist.id}/items/{item.id}")
+        self.assertEqual(resp.status_code, status.HTTP_204_NO_CONTENT)
+        self.assertEqual(resp.data, b"")
+
+        from service.models import Item
+
+        self.assertIsNone(Item.find(item.id))
+
+    def test_delete_wishlist_item_not_found(self):
+        """It should return 204 when deleting a non-existent Item (idempotent)"""
+        wishlist = self._create_wishlists(1)[0]
+
+        resp = self.client.delete(f"{BASE_URL}/{wishlist.id}/items/0")
+        self.assertEqual(resp.status_code, status.HTTP_204_NO_CONTENT)
+        self.assertEqual(resp.data, b"")
+
+    def test_delete_wishlist_item_wrong_wishlist(self):
+        """It should return 204 and NOT delete when item belongs to a different wishlist"""
+        w1 = WishlistFactory()
+        item = ItemFactory(wishlist=w1)
+        w1.items.append(item)
+        w1.create()
+
+        w2 = WishlistFactory()
+        w2.create()
+
+        resp = self.client.delete(f"{BASE_URL}/{w2.id}/items/{item.id}")
+        self.assertEqual(resp.status_code, status.HTTP_204_NO_CONTENT)
+
+        from service.models import Item
+
+        self.assertIsNotNone(Item.find(item.id))
+
     ######################################################################
     #  E R R O R   H A N D L E R   T E S T S
     ######################################################################
@@ -506,5 +505,4 @@
         data = resp.get_json()
         self.assertEqual(data["status"], status.HTTP_500_INTERNAL_SERVER_ERROR)
         self.assertEqual(data["error"], "Internal Server Error")
-        self.assertIn("boom", data["message"])
->>>>>>> 752a9d93
+        self.assertIn("boom", data["message"])