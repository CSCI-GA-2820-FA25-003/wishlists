######################################################################
# Copyright 2016, 2024 John J. Rofrano. All Rights Reserved.
#
# Licensed under the Apache License, Version 2.0 (the "License");
# you may not use this file except in compliance with the License.
# You may obtain a copy of the License at
#
# https://www.apache.org/licenses/LICENSE-2.0
#
# Unless required by applicable law or agreed to in writing, software
# distributed under the License is distributed on an "AS IS" BASIS,
# WITHOUT WARRANTIES OR CONDITIONS OF ANY KIND, either express or implied.
# See the License for the specific language governing permissions and
# limitations under the License.
######################################################################

"""
Persistent Base class for database CRUD functions
"""
# pylint: disable=duplicate-code

import logging

# from datetime import date
from .persistent_base import db, PersistentBase, DataValidationError
from .item import Item

logger = logging.getLogger("flask.app")


######################################################################
#  W I S H L I S T   M O D E L
######################################################################
class Wishlist(db.Model, PersistentBase):
    """
    Class that represents an Wishlist
    """

    # Primary Key
    id = db.Column(db.Integer, primary_key=True)  # expose as wishlist_id in serialize()

    # Business fields
    # customer_id = db.Column(db.BigInteger, nullable=False)
    customer_id = db.Column(db.String(16), nullable=False)
    name = db.Column(db.String(255), nullable=False)
    description = db.Column(db.String(500))

    # Timestamps (PersistentBase may already supply; keep if your base doesn’t)
    created_at = db.Column(
        db.DateTime(timezone=True), server_default=db.func.now(), nullable=False
    )
    updated_at = db.Column(
        db.DateTime(timezone=True),
        server_default=db.func.now(),
        onupdate=db.func.now(),
        nullable=False,
    )

    # Relationship: one wishlist has many items
    items = db.relationship(
        "Item",
        backref="wishlist",
        cascade="all, delete-orphan",
        passive_deletes=True,
    )
    __table_args__ = (
        db.UniqueConstraint("customer_id", "name", name="uq_wishlist_customer_name"),
    )

    def __repr__(self):
        return f"<Wishlist {self.name} id=[{self.id}] customer=[{self.customer_id}]>"

    def serialize(self):
        """Converts an Wishlist into a dictionary"""
        wishlist = {
            "id": self.id,
            "customer_id": self.customer_id,
            "name": self.name,
            "description": self.description,
            "created_at": self.created_at.isoformat() if self.created_at else None,
            "updated_at": self.updated_at.isoformat() if self.updated_at else None,
            "items": [],
        }
        for item in self.items:
            wishlist["items"].append(item.serialize())
        return wishlist

    def deserialize(self, data):
        """
        Populates an Wishlist from a dictionary

        Args:
            data (dict): A dictionary containing the resource data
        """
        try:
            self.customer_id = data["customer_id"]
            self.name = data["name"]
            self.description = data.get("description")

            # handle inner list of items
            item_list = data.get("items", [])
            for json_item in item_list:
                item = Item()
                item.customer_id = self.customer_id
                self.items.append(item)
                item.deserialize(json_item)

        except AttributeError as error:
            raise DataValidationError("Invalid attribute: " + error.args[0]) from error
        except KeyError as error:
            raise DataValidationError(
                "Invalid Wishlist: missing " + error.args[0]
            ) from error
        except TypeError as error:
            raise DataValidationError(
                "Invalid Wishlist: body of request contained bad or no data "
                + str(error)
            ) from error

        return self

    ######################################################################
    #  CLASS METHODS
    ######################################################################
    @classmethod
    def all(cls) -> list:
        """
        Retrieves all Wishlists from the database.

        :return: A list of all Wishlist objects found.
        :rtype: list[Wishlist]
        """
        logger.info("Processing all Wishlists")
        return cls.query.all()

    @classmethod
    def find_by_name(cls, name):
        """Returns all Wishlists with the given name

        Args:
            name (string): the name of the Wishlists you want to match
        """
        logger.info("Processing name query for %s ...", name)
        return cls.query.filter(cls.name == name)

    @classmethod
    def find_by_customer(cls, customer_id):
        """Returns all Wishlists owned by a given customer"""
        logger.info("Processing customer query for %s ...", customer_id)
<<<<<<< HEAD
        return cls.query.filter(cls.customer_id == customer_id).all()
=======
        return cls.query.filter(cls.customer_id == customer_id)

    def clear_items(self) -> int:
        """
        Clear all Items under this Wishlist.
        Idempotent: if there are no items, it still succeeds (deleting 0 rows).
        Returns:
            int: number of deleted rows (for logging/metrics).
        """
        deleted = Item.query.filter_by(wishlist_id=self.id).delete(
            synchronize_session=False
        )
        db.session.commit()
        return deleted
>>>>>>> 9a8ce7f7
<|MERGE_RESOLUTION|>--- conflicted
+++ resolved
@@ -147,10 +147,8 @@
     def find_by_customer(cls, customer_id):
         """Returns all Wishlists owned by a given customer"""
         logger.info("Processing customer query for %s ...", customer_id)
-<<<<<<< HEAD
+
         return cls.query.filter(cls.customer_id == customer_id).all()
-=======
-        return cls.query.filter(cls.customer_id == customer_id)
 
     def clear_items(self) -> int:
         """
@@ -163,5 +161,4 @@
             synchronize_session=False
         )
         db.session.commit()
-        return deleted
->>>>>>> 9a8ce7f7
+        return deleted